[package]
authors = ["MaidSafe Developers <dev@maidsafe.net>"]
name = "ant-cli"
description = "CLI client for the Autonomi network"
license = "GPL-3.0"
version = "0.3.1"
edition = "2021"
homepage = "https://maidsafe.net"
readme = "README.md"
repository = "https://github.com/maidsafe/autonomi"

[[bin]]
name = "ant"
path = "src/main.rs"

[features]
default = ["metrics"]
local = ["ant-bootstrap/local", "autonomi/local", "ant-logging/process-metrics"]
metrics = ["ant-logging/process-metrics"]
nightly = []

[[bench]]
name = "files"
harness = false

[dependencies]
ant-bootstrap = { path = "../ant-bootstrap", version = "0.1.1" }
ant-build-info = { path = "../ant-build-info", version = "0.1.21" }
ant-logging = { path = "../ant-logging", version = "0.2.42" }
ant-protocol = { path = "../ant-protocol", version = "0.3.1" }
autonomi = { path = "../autonomi", version = "0.3.1", features = [
    "fs",
    "vault",
    "registers",
    "loud",
] }
clap = { version = "4.2.1", features = ["derive"] }
color-eyre = "0.6.3"
const-hex = "1.13.1"
dirs-next = "~2.0.0"
hex = "0.4.3"
indicatif = { version = "0.17.5", features = ["tokio"] }
prettytable = "0.10.0"
rand = { version = "~0.8.5", features = ["small_rng"] }
ring = "0.17.8"
rpassword = "7.0"
serde = "1.0.210"
serde_json = "1.0.132"
thiserror = "1.0"
tokio = { version = "1.32.0", features = [
    "io-util",
    "macros",
    "parking_lot",
    "rt",
    "sync",
    "time",
    "fs",
] }
tracing = { version = "~0.1.26" }
walkdir = "2.5.0"

[dev-dependencies]
<<<<<<< HEAD
autonomi = { path = "../autonomi", version = "0.3.0", features = ["fs"] }
=======
autonomi = { path = "../autonomi", version = "0.3.1", features = ["fs"]}
>>>>>>> c0877627
criterion = "0.5.1"
eyre = "0.6.8"
rand = { version = "~0.8.5", features = ["small_rng"] }
rayon = "1.8.0"
tempfile = "3.6.0"

[lints]
workspace = true<|MERGE_RESOLUTION|>--- conflicted
+++ resolved
@@ -60,11 +60,7 @@
 walkdir = "2.5.0"
 
 [dev-dependencies]
-<<<<<<< HEAD
-autonomi = { path = "../autonomi", version = "0.3.0", features = ["fs"] }
-=======
 autonomi = { path = "../autonomi", version = "0.3.1", features = ["fs"]}
->>>>>>> c0877627
 criterion = "0.5.1"
 eyre = "0.6.8"
 rand = { version = "~0.8.5", features = ["small_rng"] }
