// Copyright 2024 MaidSafe.net limited.
//
// This SAFE Network Software is licensed to you under The General Public License (GPL), version 3.
// Unless required by applicable law or agreed to in writing, the SAFE Network Software distributed
// under the GPL Licence is distributed on an "AS IS" BASIS, WITHOUT WARRANTIES OR CONDITIONS OF ANY
// KIND, either express or implied. Please review the Licences for the specific language governing
// permissions and limitations relating to use of the SAFE Network Software.

#[macro_use]
extern crate tracing;

mod log;
mod rpc_service;
mod subcommands;

use crate::log::{reset_critical_failure, set_critical_failure};
use crate::subcommands::EvmNetworkCommand;
use ant_bootstrap::{BootstrapCacheConfig, BootstrapCacheStore, InitialPeersConfig};
use ant_evm::{get_evm_network, EvmNetwork, RewardsAddress};
use ant_logging::metrics::init_metrics;
use ant_logging::{Level, LogFormat, LogOutputDest, ReloadHandle};
use ant_node::utils::{get_antnode_root_dir, get_root_dir_and_keypair};
use ant_node::{Marker, NodeBuilder, NodeEvent, NodeEventsReceiver};
use ant_protocol::{
    node_rpc::{NodeCtrl, StopResult},
    version,
};
use clap::{command, Parser};
use color_eyre::{eyre::eyre, Result};
use const_hex::traits::FromHex;
use libp2p::PeerId;
use std::{
    env,
    net::{IpAddr, Ipv4Addr, SocketAddr},
    path::PathBuf,
    process::Command,
    time::Duration,
};
use tokio::{
    runtime::Runtime,
    sync::{broadcast::error::RecvError, mpsc},
    time::sleep,
};
use tracing_appender::non_blocking::WorkerGuard;

#[derive(Debug, Clone)]
pub enum LogOutputDestArg {
    Stdout,
    DataDir,
    Path(PathBuf),
}

impl std::fmt::Display for LogOutputDestArg {
    fn fmt(&self, f: &mut std::fmt::Formatter<'_>) -> std::fmt::Result {
        match self {
            LogOutputDestArg::Stdout => write!(f, "stdout"),
            LogOutputDestArg::DataDir => write!(f, "data-dir"),
            LogOutputDestArg::Path(path) => write!(f, "{}", path.display()),
        }
    }
}

pub fn parse_log_output(val: &str) -> Result<LogOutputDestArg> {
    match val {
        "stdout" => Ok(LogOutputDestArg::Stdout),
        "data-dir" => Ok(LogOutputDestArg::DataDir),
        // The path should be a directory, but we can't use something like `is_dir` to check
        // because the path doesn't need to exist. We can create it for the user.
        value => Ok(LogOutputDestArg::Path(PathBuf::from(value))),
    }
}

// Please do not remove the blank lines in these doc comments.
// They are used for inserting line breaks when the help menu is rendered in the UI.
#[derive(Parser, Debug)]
#[command(disable_version_flag = true)]
#[clap(name = "antnode cli", version = env!("CARGO_PKG_VERSION"))]
struct Opt {
    /// Set to connect to the alpha network.
    #[clap(long)]
    alpha: bool,

    /// Print the crate version.
    #[clap(long)]
    crate_version: bool,

    #[cfg(feature = "open-metrics")]
    /// Start the metrics server.
    ///
    /// This is automatically enabled if `metrics_server_port` is specified.
    #[clap(
        long,
        default_value_t = false,
        required_if_eq("metrics_server_port", "0")
    )]
    enable_metrics_server: bool,

    /// Specify the EVM network to use.
    /// The network can either be a pre-configured one or a custom network.
    /// When setting a custom network, you must specify the RPC URL to a fully synced node and
    /// the addresses of the network token and chunk payments contracts.
    #[command(subcommand)]
    evm_network: Option<EvmNetworkCommand>,

    /// Specify the IP to listen on.
    ///
    /// The special value `0.0.0.0` binds to all network interfaces available.
    #[clap(long, default_value_t = IpAddr::V4(Ipv4Addr::UNSPECIFIED))]
    ip: IpAddr,

    /// Specify the logging output destination.
    ///
    /// Valid values are "stdout", "data-dir", or a custom path.
    ///
    /// `data-dir` is the default value.
    ///
    /// The data directory location is platform specific:
    ///  - Linux: $HOME/.local/share/autonomi/node/<peer-id>/logs
    ///  - macOS: $HOME/Library/Application Support/autonomi/node/<peer-id>/logs
    ///  - Windows: C:\Users\<username>\AppData\Roaming\autonomi\node\<peer-id>\logs
    #[expect(rustdoc::invalid_html_tags)]
    #[clap(long, default_value_t = LogOutputDestArg::DataDir, value_parser = parse_log_output, verbatim_doc_comment)]
    log_output_dest: LogOutputDestArg,

    /// Specify the logging format.
    ///
    /// Valid values are "default" or "json".
    ///
    /// If the argument is not used, the default format will be applied.
    #[clap(long, value_parser = LogFormat::parse_from_str, verbatim_doc_comment)]
    log_format: Option<LogFormat>,

    /// Specify the maximum number of uncompressed log files to store.
    ///
    /// This argument is ignored if `log_output_dest` is set to "stdout"
    ///
    /// After reaching this limit, the older files are archived to save space.
    /// You can also specify the maximum number of archived log files to keep.
    #[clap(long, verbatim_doc_comment)]
    max_log_files: Option<usize>,

    /// Specify the maximum number of archived log files to store.
    ///
    /// This argument is ignored if `log_output_dest` is set to "stdout"
    ///
    /// After reaching this limit, the older archived files are deleted.
    #[clap(long, verbatim_doc_comment)]
    max_archived_log_files: Option<usize>,

    #[cfg(feature = "open-metrics")]
    /// Specify the port for the OpenMetrics server.
    ///
    /// If set, `--enable-metrics-server` will automatically be set to true.
    /// If not set, you must manually specify `--enable-metrics-server` and a port will be selected at random.
    #[clap(long, default_value_t = 0)]
    metrics_server_port: u16,

    /// Specify the network ID to use. This will allow you to run the node on a different network.
    ///
    /// By default, the network ID is set to 1, which represents the mainnet.
    #[clap(long, verbatim_doc_comment)]
    network_id: Option<u8>,

    /// By default, a node would use UPnP to open a port in the home router and allow incoming connections.
    ///
    /// Set to 'true' to disable UPnP.
    #[clap(long, default_value_t = false)]
    no_upnp: bool,

    /// Print the package version.
    #[cfg(not(feature = "nightly"))]
    #[clap(long)]
    package_version: bool,

    #[command(flatten)]
    peers: InitialPeersConfig,

    /// Print the network protocol version.
    #[clap(long)]
    protocol_version: bool,

    /// Specify the port to listen on.
    ///
    /// The special value `0` will cause the OS to assign a random port.
    #[clap(long, default_value_t = 0)]
    port: u16,

    /// Specify the rewards address.
    /// The rewards address is the address that will receive the rewards for the node.
    /// It should be a valid EVM address.
    #[clap(long)]
    rewards_address: Option<String>,

    /// Enable the mode to run as a relay client if it is behind a NAT and is not externally reachable.
    #[clap(long, default_value_t = false)]
    relay: bool,

    /// Specify the node's data directory.
    ///
    /// If not provided, the default location is platform specific:
    ///  - Linux: $HOME/.local/share/autonomi/node/<peer-id>
    ///  - macOS: $HOME/Library/Application Support/autonomi/node/<peer-id>
    ///  - Windows: C:\Users\<username>\AppData\Roaming\autonomi\node\<peer-id>
    #[expect(rustdoc::invalid_html_tags)]
    #[clap(long, verbatim_doc_comment)]
    root_dir: Option<PathBuf>,

    /// Enable the admin/control RPC service by providing an IP and port for it to listen on.
    ///
    /// The RPC service can be used for querying information about the running node.
    #[clap(long)]
    rpc: Option<SocketAddr>,

    /// Print version information.
    #[clap(long)]
    version: bool,

    /// Set this to true if you want the node to write the cache files in the older formats.
    #[clap(long, default_value_t = false)]
    write_older_cache_files: bool,
}

fn main() -> Result<()> {
    color_eyre::install()?;
    let opt = Opt::parse();

    let network_id = if let Some(network_id) = opt.network_id {
        network_id
    } else if opt.alpha {
        2
    } else {
        1
    };
    version::set_network_id(network_id);

    let identify_protocol_str = version::IDENTIFY_PROTOCOL_STR
        .read()
        .expect("Failed to obtain read lock for IDENTIFY_PROTOCOL_STR");
    if opt.version {
        println!(
            "{}",
            ant_build_info::version_string(
                "Autonomi Node",
                env!("CARGO_PKG_VERSION"),
                Some(&identify_protocol_str)
            )
        );
        return Ok(());
    }

    // evm config
    let rewards_address = RewardsAddress::from_hex(opt.rewards_address.as_ref().expect(
        "the following required arguments were not provided: --rewards-address <REWARDS_ADDRESS>",
    ))?;

    if opt.crate_version {
        println!("Crate version: {}", env!("CARGO_PKG_VERSION"));
        return Ok(());
    }

    if opt.protocol_version {
        println!("Network version: {identify_protocol_str}");
        return Ok(());
    }

    #[cfg(not(feature = "nightly"))]
    if opt.package_version {
        println!("Package version: {}", ant_build_info::package_version());
        return Ok(());
    }

    let evm_network: EvmNetwork = match opt.evm_network.as_ref() {
        Some(evm_network) => Ok(evm_network.clone().into()),
        None => match get_evm_network(opt.peers.local, Some(network_id)) {
            Ok(net) => Ok(net),
            Err(_) => Err(eyre!(
                "EVM network not specified. Please specify a network using the subcommand or by setting the `EVM_NETWORK` environment variable."
            )),
        },
    }?;

    println!("EVM network: {evm_network:?}");

    let node_socket_addr = SocketAddr::new(opt.ip, opt.port);
    let (root_dir, keypair) = get_root_dir_and_keypair(&opt.root_dir)?;

    let (log_output_dest, log_reload_handle, _log_appender_guard) =
        init_logging(&opt, keypair.public().to_peer_id())?;

<<<<<<< HEAD
    let rt = Runtime::new()?;

    let mut bootstrap_config = BootstrapCacheConfig::new(opt.peers.local)?;
    bootstrap_config.backwards_compatible_writes = opt.write_older_cache_files;
    let bootstrap_cache = rt.block_on(BootstrapCacheStore::new_from_initial_peers_config(
        &opt.peers,
        Some(bootstrap_config),
    ))?;
=======
    let mut bootstrap_config = BootstrapCacheConfig::try_from(&opt.peers)?;
    bootstrap_config.backwards_compatible_writes = opt.write_older_cache_files;
    let bootstrap_cache = BootstrapCacheStore::new(bootstrap_config)?;

    if opt.peers.first {
        info!("First node in network, writing empty cache to disk");
        bootstrap_cache.write()?;
    }
>>>>>>> 94d378aa

    let msg = format!(
        "Running {} v{}",
        env!("CARGO_BIN_NAME"),
        env!("CARGO_PKG_VERSION")
    );
    info!("\n{}\n{}", msg, "=".repeat(msg.len()));

    ant_build_info::log_version_info(env!("CARGO_PKG_VERSION"), &identify_protocol_str);
    debug!(
        "antnode built with git version: {}",
        ant_build_info::git_info()
    );

    // Create a tokio runtime per `run_node` attempt, this ensures
    // any spawned tasks are closed before we would attempt to run
    // another process with these args.
    if opt.peers.local {
        rt.spawn(init_metrics(std::process::id()));
    }
    let initial_peers = rt.block_on(opt.peers.get_bootstrap_addr(Some(100)))?;
    info!("Initial peers len: {:?}", initial_peers.len());
    let restart_options = rt.block_on(async move {
        let mut node_builder = NodeBuilder::new(
            keypair,
            initial_peers,
            rewards_address,
            evm_network,
            node_socket_addr,
            root_dir,
        );
        node_builder.local(opt.peers.local);
        node_builder.no_upnp(opt.no_upnp);
        node_builder.bootstrap_cache(bootstrap_cache);
        node_builder.relay_client(opt.relay);
        #[cfg(feature = "open-metrics")]
        let mut node_builder = node_builder;
        // if enable flag is provided or only if the port is specified then enable the server by setting Some()
        #[cfg(feature = "open-metrics")]
        let metrics_server_port = if opt.enable_metrics_server || opt.metrics_server_port != 0 {
            Some(opt.metrics_server_port)
        } else {
            None
        };
        #[cfg(feature = "open-metrics")]
        node_builder.metrics_server_port(metrics_server_port);
        let restart_options =
            run_node(node_builder, opt.rpc, &log_output_dest, log_reload_handle).await?;

        Ok::<_, eyre::Report>(restart_options)
    })?;

    // actively shut down the runtime
    rt.shutdown_timeout(Duration::from_secs(2));

    // Restart only if we received a restart command.
    if let Some((retain_peer_id, root_dir, port)) = restart_options {
        start_new_node_process(retain_peer_id, root_dir, port);
        println!("A new node process has been started successfully.");
    } else {
        println!("The node process has been stopped.");
    }

    Ok(())
}

/// Start a node with the given configuration.
/// Returns:
/// - `Ok(Some(_))` if we receive a restart request.
/// - `Ok(None)` if we want to shutdown the node.
/// - `Err(_)` if we want to shutdown the node with an error.
async fn run_node(
    node_builder: NodeBuilder,
    rpc: Option<SocketAddr>,
    log_output_dest: &str,
    log_reload_handle: ReloadHandle,
) -> Result<Option<(bool, PathBuf, u16)>> {
    let started_instant = std::time::Instant::now();

    reset_critical_failure(log_output_dest);

    info!("Starting node ...");
    let running_node = node_builder.build_and_run()?;

    println!(
        "
Node started

PeerId is {}
You can check your reward balance by running:
`safe wallet balance --peer-id={}`
    ",
        running_node.peer_id(),
        running_node.peer_id()
    );

    // write the PID to the root dir
    let pid = std::process::id();
    let pid_file = running_node.root_dir_path().join("antnode.pid");
    std::fs::write(pid_file, pid.to_string().as_bytes())?;

    // Channel to receive node ctrl cmds from RPC service (if enabled), and events monitoring task
    let (ctrl_tx, mut ctrl_rx) = mpsc::channel::<NodeCtrl>(5);

    // Monitor `NodeEvents`
    let node_events_rx = running_node.node_events_channel().subscribe();
    monitor_node_events(node_events_rx, ctrl_tx.clone());

    // Monitor ctrl-c
    let ctrl_tx_clone = ctrl_tx.clone();
    tokio::spawn(async move {
        if let Err(err) = tokio::signal::ctrl_c().await {
            // I/O error, ignore/print the error, but continue to handle as if ctrl-c was received
            warn!("Listening to ctrl-c error: {err}");
        }
        if let Err(err) = ctrl_tx_clone
            .send(NodeCtrl::Stop {
                delay: Duration::from_secs(1),
                result: StopResult::Error(eyre!("Ctrl-C received!")),
            })
            .await
        {
            error!("Failed to send node control msg to antnode bin main thread: {err}");
        }
    });

    // Start up gRPC interface if enabled by user
    if let Some(addr) = rpc {
        rpc_service::start_rpc_service(
            addr,
            log_output_dest,
            running_node.clone(),
            ctrl_tx,
            started_instant,
            log_reload_handle,
        );
    }

    // Keep the node and gRPC service (if enabled) running.
    // We'll monitor any NodeCtrl cmd to restart/stop/update,
    loop {
        match ctrl_rx.recv().await {
            Some(NodeCtrl::Restart {
                delay,
                retain_peer_id,
            }) => {
                let root_dir = running_node.root_dir_path();
                let node_port = running_node.get_node_listening_port().await?;

                let msg = format!("Node is restarting in {delay:?}...");
                info!("{msg}");
                println!("{msg} Node path: {log_output_dest}");
                sleep(delay).await;

                return Ok(Some((retain_peer_id, root_dir, node_port)));
            }
            Some(NodeCtrl::Stop { delay, result }) => {
                let msg = format!("Node is stopping in {delay:?}...");
                info!("{msg}");
                println!("{msg} Node log path: {log_output_dest}");
                sleep(delay).await;
                match result {
                    StopResult::Success(message) => {
                        info!("Node stopped successfully: {}", message);
                        return Ok(None);
                    }
                    StopResult::Error(cause) => {
                        error!("Node stopped with error: {}", cause);
                        set_critical_failure(log_output_dest, &cause.to_string());
                        return Err(cause);
                    }
                }
            }
            Some(NodeCtrl::Update(_delay)) => {
                // TODO: implement self-update once antnode app releases are published again
                println!("No self-update supported yet.");
            }
            None => {
                info!("Internal node ctrl cmds channel has been closed, restarting node");
                break Err(eyre!("Internal node ctrl cmds channel has been closed"));
            }
        }
    }
}

fn monitor_node_events(mut node_events_rx: NodeEventsReceiver, ctrl_tx: mpsc::Sender<NodeCtrl>) {
    let _handle = tokio::spawn(async move {
        loop {
            match node_events_rx.recv().await {
                Ok(NodeEvent::ConnectedToNetwork) => Marker::NodeConnectedToNetwork.log(),
                Ok(NodeEvent::ChannelClosed) | Err(RecvError::Closed) => {
                    if let Err(err) = ctrl_tx
                        .send(NodeCtrl::Stop {
                            delay: Duration::from_secs(1),
                            result: StopResult::Error(eyre!("Node events channel closed!")),
                        })
                        .await
                    {
                        error!("Failed to send node control msg to antnode bin main thread: {err}");
                        break;
                    }
                }
                Ok(NodeEvent::TerminateNode(reason)) => {
                    if let Err(err) = ctrl_tx
                        .send(NodeCtrl::Stop {
                            delay: Duration::from_secs(1),
                            result: StopResult::Error(eyre!("Node terminated due to: {reason:?}")),
                        })
                        .await
                    {
                        error!("Failed to send node control msg to antnode bin main thread: {err}");
                        break;
                    }
                }
                Ok(event) => {
                    /* we ignore other events */
                    debug!("Currently ignored node event {event:?}");
                }
                Err(RecvError::Lagged(n)) => {
                    warn!("Skipped {n} node events!");
                    continue;
                }
            }
        }
    });
}

fn init_logging(opt: &Opt, peer_id: PeerId) -> Result<(String, ReloadHandle, Option<WorkerGuard>)> {
    let logging_targets = vec![
        ("ant_bootstrap".to_string(), Level::INFO),
        ("ant_build_info".to_string(), Level::DEBUG),
        ("ant_evm".to_string(), Level::DEBUG),
        ("ant_logging".to_string(), Level::DEBUG),
        ("ant_node".to_string(), Level::INFO),
        ("ant_protocol".to_string(), Level::DEBUG),
        ("antnode".to_string(), Level::INFO),
        ("evmlib".to_string(), Level::DEBUG),
    ];

    let output_dest = match &opt.log_output_dest {
        LogOutputDestArg::Stdout => LogOutputDest::Stdout,
        LogOutputDestArg::DataDir => {
            let path = get_antnode_root_dir(peer_id)?.join("logs");
            LogOutputDest::Path(path)
        }
        LogOutputDestArg::Path(path) => LogOutputDest::Path(path.clone()),
    };

    #[cfg(not(feature = "otlp"))]
    let (reload_handle, log_appender_guard) = {
        let mut log_builder = ant_logging::LogBuilder::new(logging_targets);
        log_builder.output_dest(output_dest.clone());
        log_builder.format(opt.log_format.unwrap_or(LogFormat::Default));
        if let Some(files) = opt.max_log_files {
            log_builder.max_log_files(files);
        }
        if let Some(files) = opt.max_archived_log_files {
            log_builder.max_archived_log_files(files);
        }

        log_builder.initialize()?
    };

    #[cfg(feature = "otlp")]
    let (_rt, reload_handle, log_appender_guard) = {
        // init logging in a separate runtime if we are sending traces to an opentelemetry server
        let rt = Runtime::new()?;
        let (reload_handle, log_appender_guard) = rt.block_on(async {
            let mut log_builder = ant_logging::LogBuilder::new(logging_targets);
            log_builder.output_dest(output_dest.clone());
            log_builder.format(opt.log_format.unwrap_or(LogFormat::Default));
            if let Some(files) = opt.max_log_files {
                log_builder.max_log_files(files);
            }
            if let Some(files) = opt.max_archived_log_files {
                log_builder.max_archived_log_files(files);
            }
            log_builder.initialize()
        })?;
        (rt, reload_handle, log_appender_guard)
    };

    Ok((output_dest.to_string(), reload_handle, log_appender_guard))
}

/// Starts a new process running the binary with the same args as
/// the current process
/// Optionally provide the node's root dir and listen port to retain it's PeerId
fn start_new_node_process(retain_peer_id: bool, root_dir: PathBuf, port: u16) {
    // Retrieve the current executable's path
    let current_exe = env::current_exe().expect("could not get current executable path");

    // Retrieve the command-line arguments passed to this process
    let mut args: Vec<String> = env::args().collect();

    info!("Original args are: {args:?}");
    info!("Current exe is: {current_exe:?}");

    // Remove `--first` argument. If node is restarted, it is not the first anymore.
    args.retain(|arg| arg != "--first");

    // Convert current exe path to string, log an error and return if it fails
    let current_exe = match current_exe.to_str() {
        Some(s) => {
            // remove "(deleted)" string from current exe path
            if s.contains(" (deleted)") {
                warn!(
                    "The current executable path contains ' (deleted)', which may lead to unexpected behavior. This has been removed from the exe location string"
                );
                s.replace(" (deleted)", "")
            } else {
                s.to_string()
            }
        }
        None => {
            error!("Failed to convert current executable path to string");
            return;
        }
    };

    // Create a new Command instance to run the current executable
    let mut cmd = Command::new(current_exe);

    // Set the arguments for the new Command
    cmd.args(&args[1..]); // Exclude the first argument (binary path)

    if retain_peer_id {
        cmd.arg("--root-dir");
        cmd.arg(format!("{root_dir:?}"));
        cmd.arg("--port");
        cmd.arg(port.to_string());
    }

    warn!(
        "Attempting to start a new process as node process loop has been broken: {:?}",
        cmd
    );
    // Execute the command
    let _handle = match cmd.spawn() {
        Ok(status) => status,
        Err(e) => {
            // Do not return an error as this isn't a critical failure.
            // The current node can continue.
            eprintln!("Failed to execute hard-restart command: {e:?}");
            error!("Failed to execute hard-restart command: {e:?}");

            return;
        }
    };
}<|MERGE_RESOLUTION|>--- conflicted
+++ resolved
@@ -287,25 +287,19 @@
     let (log_output_dest, log_reload_handle, _log_appender_guard) =
         init_logging(&opt, keypair.public().to_peer_id())?;
 
-<<<<<<< HEAD
+    // Create a tokio runtime per `run_node` attempt, this ensures
+    // any spawned tasks are closed before we would attempt to run
+    // another process with these args.
     let rt = Runtime::new()?;
 
-    let mut bootstrap_config = BootstrapCacheConfig::new(opt.peers.local)?;
-    bootstrap_config.backwards_compatible_writes = opt.write_older_cache_files;
-    let bootstrap_cache = rt.block_on(BootstrapCacheStore::new_from_initial_peers_config(
-        &opt.peers,
-        Some(bootstrap_config),
-    ))?;
-=======
     let mut bootstrap_config = BootstrapCacheConfig::try_from(&opt.peers)?;
     bootstrap_config.backwards_compatible_writes = opt.write_older_cache_files;
     let bootstrap_cache = BootstrapCacheStore::new(bootstrap_config)?;
 
     if opt.peers.first {
         info!("First node in network, writing empty cache to disk");
-        bootstrap_cache.write()?;
-    }
->>>>>>> 94d378aa
+        rt.block_on(bootstrap_cache.write())?;
+    }
 
     let msg = format!(
         "Running {} v{}",
@@ -320,9 +314,6 @@
         ant_build_info::git_info()
     );
 
-    // Create a tokio runtime per `run_node` attempt, this ensures
-    // any spawned tasks are closed before we would attempt to run
-    // another process with these args.
     if opt.peers.local {
         rt.spawn(init_metrics(std::process::id()));
     }
