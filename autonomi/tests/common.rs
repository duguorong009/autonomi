--- conflicted
+++ resolved
@@ -6,12 +6,11 @@
 // KIND, either express or implied. Please review the Licences for the specific language governing
 // permissions and limitations relating to use of the SAFE Network Software.
 
+use std::env;
+
 use bytes::Bytes;
-<<<<<<< HEAD
-=======
 use eyre::Result;
 use libp2p::Multiaddr;
->>>>>>> cbb89f98
 use rand::Rng;
 use sn_peers_acquisition::parse_peer_addr;
 
@@ -32,7 +31,6 @@
 
 #[cfg(target_arch = "wasm32")]
 #[allow(dead_code)]
-<<<<<<< HEAD
 pub fn enable_logging_wasm(directive: impl AsRef<str>) {
     use tracing_subscriber::prelude::*;
 
@@ -53,22 +51,24 @@
 #[allow(dead_code)]
 pub fn peers_from_run_or_compile_time_env(
 ) -> Result<Vec<libp2p::Multiaddr>, libp2p::multiaddr::Error> {
-    let peers_str = std::env::var("SAFE_PEERS")
+    let peers_str = env::var("SAFE_PEERS")
         .ok()
         .or_else(|| option_env!("SAFE_PEERS").map(|s| s.to_string()));
 
     let Some(peers_str) = peers_str else {
-        #[cfg(not(feature = "local"))]
+        #[cfg(not(feature = "local-discovery"))]
         panic!("SAFE_PEERS environment variable not set and `local` feature is not enabled");
-        #[cfg(feature = "local")]
+        #[cfg(feature = "local-discovery")]
         return Ok(vec![]);
     };
 
     peers_str.split(',').map(parse_peer_addr).collect()
-=======
+}
+
 /// Parse the `SAFE_PEERS` env var into a list of Multiaddrs.
 ///
 /// An empty `Vec` will be returned if the env var is not set.
+#[allow(dead_code)]
 pub fn peers_from_env() -> Result<Vec<Multiaddr>> {
     let bootstrap_peers = if cfg!(feature = "local-discovery") {
         Ok(vec![])
@@ -78,5 +78,4 @@
         Ok(vec![])
     }?;
     Ok(bootstrap_peers)
->>>>>>> cbb89f98
 }