[package]
authors = ["MaidSafe Developers <dev@maidsafe.net>"]
description = "Safe Network Protocol"
edition = "2021"
homepage = "https://maidsafe.net"
license = "GPL-3.0"
name = "sn_protocol"
readme = "README.md"
repository = "https://github.com/maidsafe/safe_network"
version = "0.17.10"

[features]
default = []
websockets=[]
rpc=["tonic", "prost"]

[dependencies]
bls = { package = "blsttc", version = "8.0.1" }
bytes = { version = "1.0.1", features = ["serde"] }
color-eyre = "0.6.2"
crdts = { version = "7.3", default-features = false, features = ["merkle"] }
custom_debug = "~0.6.1"
dirs-next = "~2.0.0"
hex = "~0.4.3"
lazy_static = "1.4.0"
libp2p = { version = "0.54.1", features = ["identify", "kad"] }
rmp-serde = "1.1.1"
serde = { version = "1.0.133", features = [ "derive", "rc" ]}
serde_json = "1.0"
sha2 = "0.10.7"
<<<<<<< HEAD
sn_build_info = { path = "../sn_build_info", version = "0.1.13" }
sn_transfers = { path = "../sn_transfers", version = "0.19.1" }
sn_registers = { path = "../sn_registers", version = "0.3.19" }
sn_evm = { path = "../sn_evm", version = "0.1" }
=======
sn_build_info = { path = "../sn_build_info", version = "0.1.14" }
sn_transfers = { path = "../sn_transfers", version = "0.19.2" }
sn_registers = { path = "../sn_registers", version = "0.3.20" }
>>>>>>> 6c859ffe
thiserror = "1.0.23"
tiny-keccak = { version = "~2.0.2", features = [ "sha3" ] }
tracing = { version = "~0.1.26" }
# # watch out updating this, protoc compiler needs to be installed on all build systems
# # arm builds + musl are very problematic
# prost and tonic are needed for the RPC server messages, not the underlying protocol
prost = { version = "0.9" , optional=true }
tonic = { version = "0.6.2", optional=true, default-features = false, features = ["prost", "tls", "codegen"]}
xor_name = "5.0.0"


[build-dependencies]
# watch out updating this, protoc compiler needs to be installed on all build systems
# arm builds + musl are very problematic
tonic-build = { version = "~0.6.2" }

[lints]
workspace = true<|MERGE_RESOLUTION|>--- conflicted
+++ resolved
@@ -28,16 +28,10 @@
 serde = { version = "1.0.133", features = [ "derive", "rc" ]}
 serde_json = "1.0"
 sha2 = "0.10.7"
-<<<<<<< HEAD
-sn_build_info = { path = "../sn_build_info", version = "0.1.13" }
-sn_transfers = { path = "../sn_transfers", version = "0.19.1" }
-sn_registers = { path = "../sn_registers", version = "0.3.19" }
-sn_evm = { path = "../sn_evm", version = "0.1" }
-=======
 sn_build_info = { path = "../sn_build_info", version = "0.1.14" }
 sn_transfers = { path = "../sn_transfers", version = "0.19.2" }
 sn_registers = { path = "../sn_registers", version = "0.3.20" }
->>>>>>> 6c859ffe
+sn_evm = { path = "../sn_evm", version = "0.1" }
 thiserror = "1.0.23"
 tiny-keccak = { version = "~2.0.2", features = [ "sha3" ] }
 tracing = { version = "~0.1.26" }
