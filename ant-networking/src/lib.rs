--- conflicted
+++ resolved
@@ -19,12 +19,6 @@
 mod driver;
 mod error;
 mod event;
-<<<<<<< HEAD
-mod external_address;
-=======
-mod fifo_register;
-mod graph;
->>>>>>> 1c8a2c24
 mod log_markers;
 #[cfg(feature = "open-metrics")]
 mod metrics;
